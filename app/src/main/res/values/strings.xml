--- conflicted
+++ resolved
@@ -155,11 +155,8 @@
     <string name="message">Message</string>
     <string name="mode_append">Append to message</string>
     <string name="mode_instant">Instantly send</string>
-<<<<<<< HEAD
+    <string name="warning_default_psk">Empty channel names use the default encryption key (any device on %s can read your messages).</string>
     <string name="factory_reset">Factory reset</string>
     <string name="are_you_sure_factory_reset">Are you sure you want to factory reset?</string>
     <string name="factory_reset_description">This will clear all device configuration you have done.</string>
-=======
-    <string name="warning_default_psk">Empty channel names use the default encryption key (any device on %s can read your messages).</string>
->>>>>>> c567df13
 </resources>