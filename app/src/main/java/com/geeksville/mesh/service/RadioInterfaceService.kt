--- conflicted
+++ resolved
@@ -150,16 +150,10 @@
 
             // If the user has unpaired our device, treat things as if we don't have one
             val addr = getPrefs(context).getString(DEVADDR_KEY, null)
-<<<<<<< HEAD
             return if (addr != null && !allPaired.contains(addr)) {
                 warn("Ignoring stale bond to $addr")
                 null
             } else
-=======
-            return if (!allPaired.contains(addr))
-                null
-            else
->>>>>>> 53e25967
                 addr
         }
 
